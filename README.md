## Switch-Fightstick
Proof-of-Concept Fightstick for the Nintendo Switch

Uses the LUFA library and reverse-engineering of the Pokken Tournament Pro Pad for the Wii U to enable custom fightsticks on the Switch System v3.0.0

### Wait, what?
On June 20, 2017, Nintendo released System Update v3.0.0 for the Nintendo Switch. Along with a number of additional features that were advertised or noted in the changelog, additional hidden features were added. One of those features allows for the use of compatible USB controllers on the Nintendo Switch, such as the Pokken Tournament Pro Pad.

Unlike the Wii U, which handles these controllers on a 'per-game' basis, the Switch treats the Pokken controller as if it was a Switch Pro Controller. Along with having the icon for the Pro Controller, it functions just like it in terms of using it in other games, apart from the lack of physical controls such as analog sticks, the buttons for the stick clicks, or other system buttons such as Home or Capture.

### Printing Splatoon Posts
For my own personal use, I repurposed Switch-Fightstick to output a set sequence of inputs to systematically print Splatoon posts. This works by using the smallest size pen and D-pad inputs to plot out each pixel one-by-one.

#### Printing Procedure
Just press L to select the pixel pen and plug in the controller: it will automatically sync with the console, reset the cursor position and print. In case you see issues with controller conflicts while in docked mode, try using a USB-C to USB-A adapter in handheld mode. Printing currently takes about an hour.

Each line is printed from left to right, top to bottom.
<<<<<<< HEAD
=======

Optionally, upon completion, the Teensy's LED will begin to flash. On compatible Arduino boards, some combination of the onboard LEDs will flash. On the UNO, for instance, both TX and RX LEDs will flash, however the other LEDs will not. If this functionality is desired, issue `make CC_FLAGS=-DALERT_WHEN_DONE` when building the firmware. Just be aware that all pins on both PORTB and PORTD are toggled. Keep this in mind if any peripherals are attached, say from some other project.
>>>>>>> 4a1ff9f5

Optionally, upon completion, the Teensy's LED will begin to flash. On compatible Arduino boards, some combination of the onboard LEDs will flash. On the UNO, for instance, both TX and RX LEDs will flash, however the other LEDs will not. If this functionality is desired, issue `make CC_FLAGS=-DALERT_WHEN_DONE` when building the firmware. Just be aware that all pins on both PORTB and PORTD are toggled. Keep this in mind if any peripherals are attached, say from some other project.

This repository has been tested using a Teensy 2.0++, Arduino UNO R3, and Arduino Micro.

#### Compiling and Flashing onto the Teensy 2.0++
Go to the Teensy website and download/install the [Teensy Loader application](https://www.pjrc.com/teensy/loader.html). Then, follow their instructions on installing the [GCC Compiler and Tools](https://www.pjrc.com/teensy/gcc.html). (Note for Mac users - the AVR MacPack is now called AVR CrossPack. If that does not work, you can try installing avr-gcc with brew.) Next, you need to grab the LUFA library. You can download it in a zipped folder at the bottom of [this page](http://www.fourwalledcubicle.com/LUFA.php). Unzip the folder, rename it `LUFA`, and place it where you like. Then, download or clone the contents of this repository onto your computer. Next, you'll need to make sure the `LUFA_PATH` inside of the `makefile` points to the `LUFA` subdirectory inside your `LUFA` directory. My `Switch-Fightstick` directory is in the same directory as my `LUFA` directory, so I set `LUFA_PATH = ../LUFA/LUFA`.
Now you should be ready to rock. Open a terminal window in the `Switch-Fightstick` directory, type `make`, and hit enter to compile. If all goes well, the printout in the terminal will let you know it finished the build! Follow the directions on flashing `Joystick.hex` onto your Teensy, which can be found page where you downloaded the Teensy Loader application.

#### Compiling and Flashing onto the Arduino UNO R3
You will need to set your [Arduino in DFU mode](https://www.arduino.cc/en/Hacking/DFUProgramming8U2), and flash its USB controller. (Note for Mac users - try [brew](https://brew.sh/index_it.html) to install the dfu-programmer with `brew install dfu-programmer`.) Setting an Arduino UNO R3 in DFU mode is quite easy, all you need is a jumper (the boards come with the needed pins in place). Please note that once the board is flashed, you will need to flash it back with the original firmware to make it work again as a standard Arduino. To compile this project you will need the AVR GCC Compiler and Tools. (Again for Mac users - try brew, adding the [osx-cross/avr](osx-cross/avr) repository, all you need to do is to type `brew tap osx-cross/avr` and `brew install avr-gcc`.) Next, you need to grab the LUFA library: download and install it following the steps described for the Teensy 2.0++.

Finally, open a terminal window in the `Switch-Fightstick` directory, edit the `makefile` setting `MCU = atmega16u2`, and compile by typing `make`. Follow the [DFU mode directions](https://www.arduino.cc/en/Hacking/DFUProgramming8U2) to flash `Joystick.hex` onto your Arduino UNO R3 and you are done.

#### Compiling and Flashing onto the Arduino Micro
The Arduino Micro is more like the Teensy in that it has a single microcontroller that communicates directly over USB. Most of the steps are the same as those for the Teensy, except do not download Teensy Loader program. You will also need to edit `makefile` before issuing `make`. Change `MCU = at90usb1286` on line 15 to `MCU = atmega32u4`.

Once finished building, start up Arduino IDE. Under `File -> Preferences`, check `Show verbose output during: upload` and pick OK. With the Arduino plugged in and properly selected under `Tools`, upload any sketch. Find the line with `avrdude` and copy the entire `avrdude` command and all options into a terminal, replacing the `.hex` file and path to the location of the `Joystick.hex` created in the previous step. Also make sure the `-P/dev/??` port is the same as what Arduino IDE is currently reporting. Now double tap the reset button on the Arduino and quickly press Enter in the terminal. This may take several tries. You may need to press Enter first and then the reset button or try various timings. Eventually, `avrdude` should report success. Store the `avrdude` command in a text file or somewhere safe since you will need it every time you want to print a new image.

Sometimes, the Arduino will show up under a different port, so you may need to run Arduino IDE again to see the current port of your Micro.

If you ever need to use your Arduino Micro with Arduino IDE again, the process is somewhat similar. Upload your sketch in the usual way and double tap reset button on the Arduino. It may take several tries and various timings, but should eventually be successful.

The Arduino Leonardo is theoretically compatible, but has not been tested. It also has the ATmega32u4, and is layed out somewhat similar to the Micro.

#### Attaching the optional buzzer
A suitable 5V buzzer may be attached to any of the available pins on PORTB or PORTD. When compiled with `make CC_FLAGS=-DALERT_WHEN_DONE`, it will begin sounding once printing has finished. See above warning about PORTB and PORTD. Reference section 31 of [the AT90USB1286 datasheet](http://www.atmel.com/images/doc7593.pdf) for maximum current specs.

Pin 6 on the Teensy is already used for the LED and it draws around 3mA when fully lit. It is recommended to connect the buzzer to another pin. Do not bridge pins for more current.

For the Arduino UNO, the easiest place to connect the buzzer is to any pin of JP2, or pins 1, 3, or 4 of ICSP1, next to JP2. Refer to section 29 of [the ATmega16u2 datasheet](http://www.atmel.com/Images/Atmel-7766-8-bit-AVR-ATmega16U4-32U4_Datasheet.pdf) for maximum current specs. Do not bridge pins for more current.

On the Arduino Micro, D0-D3 may be used, or pins 1, 3, or 4 (PORTB) on the ICSP header. Power specs are the same as for the AT90USB1286 used on the Teensy. The TX and RX LEDs are on PORTD and PORTB respectively and draw around 3mA apiece. Do not bridge pins for more current.

#### Using your own image
The image printed depends on `image.c` which is generated with `png2c.py` which takes a 320x120 .png image. `png2c.py` will pack the image to a linear 1bpp array. If the image is not already made up of only black and white pixels, it will be dithered.

In order to run `png2c.py`, you need to [install Python](https://www.python.org/downloads/) (I use Python 2.7). Also, you need to have the [Python Imaging Library](https://pillow.readthedocs.io/en/3.0.0/installation.html) installed ([install pip](https://pip.pypa.io/en/stable/installing/#do-i-need-to-install-pip) if you need to).
Using the supplied sample image, splatoonpattern.png:

```
$ python png2c.py splatoonpattern.png
```
Substitute your own .png image to generate the `image.c` file necessary to print. Just make sure your image is in the `Switch-Fightstick` directory.

To generate an inverted colormap of the image:

```
$ python png2c.py -i splatoonpattern.png
```

#### What the dither?
As previously mentioned, png2c.py will dither the input image if you supply an image that is not already made up of only black and white pixels. Say you want to print this bomb image you created...

![http://imgur.com/r2GoVdD.png](http://imgur.com/r2GoVdD.png)

*image via [vjapolitzer](https://github.com/vjapolitzer)*

...but you want to know what it will look like before committing to printing it in Splatoon. Fret not! You can also preview or save a copy of the bilevel version of your image.

To preview the bilevel image:

```
$ python png2c.py -p yourImage.png
```

To save the bilevel image:

```
$ python png2c.py -s yourImage.png
```

![http://imgur.com/uUOeJ7P.png](http://imgur.com/uUOeJ7P.png)

*image via [vjapolitzer](https://github.com/vjapolitzer)*

Looks good! Time to get printing.

### Sample
![http://i.imgur.com/93B1Usb.jpg](http://i.imgur.com/93B1Usb.jpg)
*image via [/u/Stofers](https://www.reddit.com/user/Stofers)*<|MERGE_RESOLUTION|>--- conflicted
+++ resolved
@@ -15,11 +15,8 @@
 Just press L to select the pixel pen and plug in the controller: it will automatically sync with the console, reset the cursor position and print. In case you see issues with controller conflicts while in docked mode, try using a USB-C to USB-A adapter in handheld mode. Printing currently takes about an hour.
 
 Each line is printed from left to right, top to bottom.
-<<<<<<< HEAD
-=======
 
 Optionally, upon completion, the Teensy's LED will begin to flash. On compatible Arduino boards, some combination of the onboard LEDs will flash. On the UNO, for instance, both TX and RX LEDs will flash, however the other LEDs will not. If this functionality is desired, issue `make CC_FLAGS=-DALERT_WHEN_DONE` when building the firmware. Just be aware that all pins on both PORTB and PORTD are toggled. Keep this in mind if any peripherals are attached, say from some other project.
->>>>>>> 4a1ff9f5
 
 Optionally, upon completion, the Teensy's LED will begin to flash. On compatible Arduino boards, some combination of the onboard LEDs will flash. On the UNO, for instance, both TX and RX LEDs will flash, however the other LEDs will not. If this functionality is desired, issue `make CC_FLAGS=-DALERT_WHEN_DONE` when building the firmware. Just be aware that all pins on both PORTB and PORTD are toggled. Keep this in mind if any peripherals are attached, say from some other project.
 
